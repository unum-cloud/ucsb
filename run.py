#!/usr/bin/env python3

import os
import sys
import time
import shutil
import signal
import pexpect
import pathlib
import termcolor

from typing import Optional
import fire

supported_db_names = [
    'rocksdb',
    'leveldb',
    'wiredtiger',
    'lmdb',
]

supported_sizes = [
    '100MB',
    '1GB',
    '10GB',
    '100GB',
    '1TB',
    '10TB',
]

supported_workload_names = [
    'Init',
    'Read',
    'BatchRead',
    'RangeSelect',
    'Scan',
    'ReadUpdate_50_50',
    'ReadUpsert_95_5',
    'BatchUpsert',
    'Remove',
]


def get_db_config_file_path(db_name: str, size: str) -> str:
    path = f'./bench/configs/{db_name}/{size}.cfg'
    if not pathlib.Path(path).exists():
        path = f'./bench/configs/{db_name}/default.cfg'
    return path


def get_workloads_file_path(size: str) -> str:
    return f'./bench/workloads/{size}.json'


def get_db_main_dir_path(db_name: str, size: str, main_dir_root_path: str) -> str:
    return f'{main_dir_root_path}{db_name}/{size}/'


def get_db_storage_dir_paths(db_name: str, size: str, storage_disk_root_paths: str) -> list:
    db_storage_dir_paths = []
    for storage_disk_path in storage_disk_root_paths:
        if (storage_disk_path.endswith('/')):
            db_storage_dir_paths.append(
                f'{storage_disk_path}{db_name}/{size}/')
        else:
            db_storage_dir_paths.append(
                f'{storage_disk_path}/{db_name}/{size}/')
    return db_storage_dir_paths


def get_results_file_path(db_name: str, size: str, drop_caches: bool, transactional: bool, storage_disk_root_paths: str, threads_count: int) -> str:
    root_dir_path = ''
    if drop_caches:
        if transactional:
            root_dir_path = './bench/results/without_caches/transactional/'
        else:
            root_dir_path = './bench/results/without_caches/'
    else:
        if transactional:
            root_dir_path = './bench/results/transactional/'
        else:
            root_dir_path = './bench/results/'

    if len(storage_disk_root_paths) > 1:
        return f'{root_dir_path}cores_{threads_count}/disks_{len(storage_disk_root_paths)}/{db_name}/{size}.json'
    else:
        return f'{root_dir_path}cores_{threads_count}/disks_1/{db_name}/{size}.json'


def drop_system_caches():
    print('Dropping caches...')
    try:
        with open('/proc/sys/vm/drop_caches', 'w') as stream:
            stream.write('3\n')
        time.sleep(8)
    except KeyboardInterrupt:
        print('\33[2K\r', end='')
        print('Terminated')
        exit(1)
    except:
        print('Failed to drop system caches')
        exit(1)


def run(db_name: str, size: str, workload_names: list, main_dir_root_path: str, storage_disk_root_paths: str, transactional: bool, drop_caches: bool, run_docker_image: bool, threads_count: bool) -> None:
    db_config_file_path = get_db_config_file_path(db_name, size)
    workloads_file_path = get_workloads_file_path(size)
    db_main_dir_path = get_db_main_dir_path(db_name, size, main_dir_root_path)
    db_storage_dir_paths = get_db_storage_dir_paths(
        db_name, size, storage_disk_root_paths)
    results_file_path = get_results_file_path(
        db_name, size, drop_caches, transactional, storage_disk_root_paths, threads_count)

    transactional_flag = '-t' if transactional else ''
    filter = ','.join(workload_names)
    db_storage_dir_paths = ','.join(db_storage_dir_paths)

    runner: str
    if run_docker_image:
        runner = f'docker run -v {os.getcwd()}/bench:/ucsb/bench -v {os.getcwd()}/tmp:/ucsb/tmp -it ucsb-image-dev'
    else:
        runner = './build_release/bin/ucsb_bench'
    process = pexpect.spawn(f'{runner} \
                            -db {db_name} \
                            {transactional_flag} \
                            -c "{db_config_file_path}" \
                            -w "{workloads_file_path}" \
                            -wd "{db_main_dir_path}" \
                            -sd "{db_storage_dir_paths}"\
                            -r "{results_file_path}" \
                            -threads {threads_count} \
                            -filter {filter}'
                            )
    process.interact()
    process.close()

    # Handle signal
    if process.signalstatus:
        print('\33[2K\r', end='')
        sig = signal.Signals(process.signalstatus)
        if sig == signal.SIGINT:
            print(termcolor.colored('Benchmark terminated by user', 'yellow'))
        else:
            print(termcolor.colored(
                f'Benchmark terminated (signal: {sig.name})', 'red'))
        exit(process.signalstatus)


def validate_args(args=[], supported_args: list = []) -> str:

    count = len(supported_args)
    for arg in args:
        i = 0
        for supp_arg in supported_args:
            if supp_arg == arg:
                break
            i += 1

        if i == count:
            return arg

    return 'Ok'


def check_for_path_exists(paths=[]) -> str:
    for path in paths:
        if not os.path.exists(path):
            return path

    return 'Ok'


def check_args(db_names, sizes, workload_names, main_dir_root_path, storage_disk_root_paths, threads_count):
    if db_names is None:
        sys.exit('db_name should be initialized!')

    status = validate_args(db_names, supported_db_names)
    if status != 'Ok':
        sys.exit(status + ' is not supported database!')

    status = validate_args(sizes, supported_sizes)
    if status != 'Ok':
        sys.exit(status + ' is not supported size!')

    if workload_names != supported_workload_names:
        status = validate_args(workload_names, supported_workload_names)
        if status != 'Ok':
            sys.exit(status + ' is not supported workload names!')

    status = check_for_path_exists([main_dir_root_path])
    if status != 'Ok':
        sys.exit(status + ' path is not exists!')

    status = check_for_path_exists(storage_disk_root_paths)
    if status != 'Ok':
        sys.exit(status + ' path is not exists!')

    if not threads_count >= 1:
        sys.exit('Wrong threads count!')


def main(db_names: list = None, sizes: list = ['100MB'], workload_names: Optional[list] = supported_workload_names,
         threads_count: Optional[int] = 1, transactional: Optional[bool] = False, main_dir_root_path: Optional[str] = './tmp/',
         storage_disk_root_paths: Optional[list] = [], cleanup_previous: Optional[bool] = False, drop_caches: Optional[bool] = False,
         run_docker_image: Optional[bool] = False) -> None:

<<<<<<< HEAD
    if os.geteuid() != 0:
        sys.exit('Run as sudo!')
        
=======
>>>>>>> 8b4aa8e1
    check_args(db_names, sizes, workload_names,
               main_dir_root_path, storage_disk_root_paths, threads_count)

    # Cleanup old DBs
    if cleanup_previous:
        print('Cleanup...')
        for size in sizes:
            for db_name in db_names:
                # Remove DB main directory
                db_main_dir_path = get_db_main_dir_path(
                    db_name, size, main_dir_root_path)
                if pathlib.Path(db_main_dir_path).exists():
                    shutil.rmtree(db_main_dir_path)
                # Remove DB storage directories
                db_storage_dir_paths = get_db_storage_dir_paths(
                    db_name, size, storage_disk_root_paths)
                for db_storage_dir_path in db_storage_dir_paths:
                    if pathlib.Path(db_storage_dir_path).exists():
                        shutil.rmtree(db_storage_dir_path)

    # Create directories for DB files
    for size in sizes:
        for db_name in db_names:
            # Create DB main directory
            db_main_dir_path = get_db_main_dir_path(
                db_name, size, main_dir_root_path)
            pathlib.Path(db_main_dir_path).mkdir(parents=True, exist_ok=True)
            # Create DB storage directories
            db_storage_dir_paths = get_db_storage_dir_paths(
                db_name, size, storage_disk_root_paths)
            for db_storage_dir_path in db_storage_dir_paths:
                pathlib.Path(db_storage_dir_path).mkdir(
                    parents=True, exist_ok=True)
            # Create results dir paths
            pathlib.Path(get_results_file_path(db_name, size, drop_caches, transactional, storage_disk_root_paths, threads_count)
                         ).parent.mkdir(parents=True, exist_ok=True)

    # Run benchmarks
    for size in sizes:
        for db_name in db_names:
            if drop_caches:
                for workload_name in workload_names:
                    if not run_docker_image:
                        drop_system_caches()
                    run(db_name, size, [workload_name], main_dir_root_path, storage_disk_root_paths,
                        transactional, drop_caches, run_docker_image, threads_count)
            else:
                run(db_name, size, workload_names, main_dir_root_path, storage_disk_root_paths,
                    transactional, drop_caches, run_docker_image, threads_count)


if __name__ == '__main__':
    fire.Fire(main)<|MERGE_RESOLUTION|>--- conflicted
+++ resolved
@@ -204,12 +204,9 @@
          storage_disk_root_paths: Optional[list] = [], cleanup_previous: Optional[bool] = False, drop_caches: Optional[bool] = False,
          run_docker_image: Optional[bool] = False) -> None:
 
-<<<<<<< HEAD
     if os.geteuid() != 0:
         sys.exit('Run as sudo!')
-        
-=======
->>>>>>> 8b4aa8e1
+
     check_args(db_names, sizes, workload_names,
                main_dir_root_path, storage_disk_root_paths, threads_count)
 
