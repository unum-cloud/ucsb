
import os
import sys
import time
import shutil
import pexpect
import pathlib

drop_caches = False
transactional = False
# cleanup_previous = False
cleanup_previous = True
run_docker_image = False

threads = [
    1,
    # 2,
    # 4,
    # 8,
    # 16,
    # 32,
    # 64,
]

db_names = [
    # 'rocksdb',
    'mongodb',
    # 'leveldb',
    # 'wiredtiger',
    # 'lmdb',
]

sizes = [
    '100MB',
    # '1GB',
    # '10GB',
    # '100GB',
    # '1TB',
    # '10TB',
]

workload_names = [
    'Init',
    'Read',
    'BatchRead',
<<<<<<< HEAD
    # 'RangeSelect',
    # 'Scan',
    # 'ReadUpdate_50_50',
    # 'ReadInsert_95_5',
    # 'BatchInsert',
    # 'Remove',
    # 'Insert',

    # Aditional workloads
    # BulkImport: Imports whole DB equal to the workload size
    # BatchInsert: Do batch inserts equal to 10% of the workload size
    # 'BulkImport',
=======
    'RangeSelect',
    'Scan',
    'ReadUpdate_50_50',
    'ReadInsert_95_5',
    'BatchInsert',
    'Remove',
>>>>>>> f5077723
]


def get_db_config_file_path(db_name: str, size: int) -> str:
    path = f'./bench/configs/{db_name}/{size}.cfg'
    if not os.path.exists(path):
        path = f'./bench/configs/{db_name}/default.cfg'
    return path


def get_worklods_file_path(size: int) -> str:
    return f'./bench/workloads/{size}.json'


def get_db_path(db_name: str, size: int) -> str:
    return f'./tmp/{db_name}/{size}/'


def get_results_dir_path() -> str:
    if drop_caches:
        if transactional:
            return './bench/results/without_caches/transactional/'
        else:
            return './bench/results/without_caches/'
    else:
        if transactional:
            return './bench/results/transactional/'
        else:
            return './bench/results/'


def drop_system_caches():
    with open('/proc/sys/vm/drop_caches', 'w') as stream:
        stream.write('3\n')

def launch_db(db_name: str, config_path: os.PathLike) -> None:
    if db_name == "mongodb":
        subprocess.Popen(
            ["mongo", "--eval", "db.getSiblingDB('admin').shutdownServer()"], stdout=subprocess.DEVNULL)
        time.sleep(2)
        subprocess.Popen(["sudo", "mongod", "--config",
                            config_path], stdout=subprocess.DEVNULL)
        print(" *** Mongod is running ***")


def run(db_name: str, size: int, threads_count: int, workload_names: list) -> None:
    config_path = get_db_config_file_path(db_name, size)
    workloads_path = get_worklods_file_path(size)
    db_path = get_db_path(db_name, size)
    results_path = get_results_dir_path()

    transactional_flag = '-t' if transactional else ''
    filter = ','.join(workload_names)
    runner: str
    if run_docker_image:
        runner = f'docker run -v {os.getcwd()}/bench:/ucsb/bench -v {os.getcwd()}/tmp:/ucsb/tmp -it ucsb-image-dev'
    else:
        runner = './build_release/bin/ucsb_bench'
    child = pexpect.spawn(f'{runner} \
                            -db {db_name} \
                            {transactional_flag} \
                            -c {config_path} \
                            -w {workloads_path} \
                            -wd {db_path} \
                            -r {results_path} \
                            -threads {threads_count} \
                            -filter {filter}'
                          )
    child.interact()


def main() -> None:
    if os.geteuid() != 0:
        sys.exit('Run as sudo!')

    if cleanup_previous:
        print('Cleanup...')
        for size in sizes:
            for db_name in db_names:
                db_path = get_db_path(db_name, size)
                if os.path.exists(db_path):
                    shutil.rmtree(db_path)

    pathlib.Path(get_results_dir_path()).mkdir(parents=True, exist_ok=True)

    for threads_count in threads:
        for size in sizes:
            for db_name in db_names:
                db_path = get_db_path(db_name, size)
                # Cleanup old DB
                if len(threads) > 1 and cleanup_previous:
                    if os.path.exists(db_path):
                        shutil.rmtree(db_path)

                # Prepare DB enviroment
                pathlib.Path(db_path).mkdir(parents=True, exist_ok=True)
                config_path = get_db_config_file_path(db_name, size)
                launch_db(db_name, config_path)

                if drop_caches:
                    for workload_name in workload_names:
                        if not run_docker_image:
                            print('Dropping caches...')
                            drop_system_caches()
                            time.sleep(8)
                        run(db_name, size, threads_count, [workload_name])
                else:
                    run(db_name, size, threads_count, workload_names)


if __name__ == '__main__':
    main()<|MERGE_RESOLUTION|>--- conflicted
+++ resolved
@@ -43,7 +43,6 @@
     'Init',
     'Read',
     'BatchRead',
-<<<<<<< HEAD
     # 'RangeSelect',
     # 'Scan',
     # 'ReadUpdate_50_50',
@@ -56,14 +55,6 @@
     # BulkImport: Imports whole DB equal to the workload size
     # BatchInsert: Do batch inserts equal to 10% of the workload size
     # 'BulkImport',
-=======
-    'RangeSelect',
-    'Scan',
-    'ReadUpdate_50_50',
-    'ReadInsert_95_5',
-    'BatchInsert',
-    'Remove',
->>>>>>> f5077723
 ]
 
 
