--- conflicted
+++ resolved
@@ -24,12 +24,8 @@
     'wiredtiger',
     'lmdb',
     'mongodb',
-<<<<<<< HEAD
-    'redis'
-=======
     'redis',
     'ukv'
->>>>>>> 279a1156
 ]
 
 supported_sizes = [
