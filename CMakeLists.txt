#######################################################################################################################
# Set cmake minimum required version
#######################################################################################################################

cmake_minimum_required(VERSION 3.20.1)

#######################################################################################################################
# Set compiler
#######################################################################################################################

message(STATUS "CMAKE_C_COMPILER: ${CMAKE_C_COMPILER}")
message(STATUS "CMAKE_C_COMPILER_ID: ${CMAKE_C_COMPILER_ID}")
message(STATUS "CMAKE_CXX_COMPILER: ${CMAKE_CXX_COMPILER}")
message(STATUS "CMAKE_CXX_COMPILER_ID: ${CMAKE_CXX_COMPILER_ID}")

#######################################################################################################################
# Set project environment
#######################################################################################################################

project(UCSB)
include_directories(${PROJECT_SOURCE_DIR} )
link_directories("/usr/local/lib/")

set(CMAKE_MODULE_PATH "${CMAKE_SOURCE_DIR}/cmake/")
set(CMAKE_CACHEFILE_DIR "${CMAKE_SOURCE_DIR}/build")
set(CMAKE_ARCHIVE_OUTPUT_DIRECTORY "${CMAKE_BINARY_DIR}/build/lib")
set(CMAKE_LIBRARY_OUTPUT_DIRECTORY "${CMAKE_BINARY_DIR}/build/lib")
set(CMAKE_RUNTIME_OUTPUT_DIRECTORY "${CMAKE_BINARY_DIR}/build/bin")

message(STATUS "CMAKE_ROOT: ${CMAKE_ROOT}")
message(STATUS "CMAKE_SYSTEM_VERSION: ${CMAKE_SYSTEM_VERSION}")
message(STATUS "CMAKE_BINARY_DIR: ${CMAKE_BINARY_DIR}")
message(STATUS "CMAKE_CURRENT_BINARY_DIR: ${CMAKE_CURRENT_BINARY_DIR}")
message(STATUS "CMAKE_SOURCE_DIR: ${CMAKE_SOURCE_DIR}")
message(STATUS "CMAKE_CXX_COMPILER_ID: ${CMAKE_CXX_COMPILER_ID}")
message(STATUS "CMAKE_SYSTEM_PROCESSOR: ${CMAKE_SYSTEM_PROCESSOR}")
message(STATUS "Python3_SITELIB: ${Python3_SITELIB}")

#######################################################################################################################
# Selecting a modern standard version
#######################################################################################################################

# Export the compilation report, that can be later be reused by static 
# analysis tools and other apps like SourceTrail.
set(CMAKE_EXPORT_COMPILE_COMMANDS OFF)

set(CMAKE_POSITION_INDEPENDENT_CODE ON)
set(CONAN_DISABLE_CHECK_COMPILER ON)

set(CMAKE_CXX_STANDARD 20)
set(CMAKE_CXX_STANDARD_REQUIRED ON)
set(CMAKE_CXX_EXTENSIONS ON)

if(NOT CMAKE_BUILD_TYPE)
  set(CMAKE_BUILD_TYPE RELEASE)
  message(STATUS "Build type not specified: Use RELEASE by default")
endif()

if(CMAKE_BUILD_TYPE EQUAL "RELEASE")
  set(CMAKE_INTERPROCEDURAL_OPTIMIZATION ON)
  set(CMAKE_UNITY_BUILD ON)
endif()

#######################################################################################################################
# Macros and additional flags
#######################################################################################################################

# General flags.
set(CMAKE_CXX_FLAGS "${CMAKE_CXX_FLAGS} -Wnon-virtual-dtor -Woverloaded-virtual")
set(CMAKE_CXX_FLAGS "${CMAKE_CXX_FLAGS} -Wno-missing-field-initializers")
set(CMAKE_CXX_FLAGS "${CMAKE_CXX_FLAGS} -fno-builtin-memcmp")
set(CMAKE_CXX_FLAGS "${CMAKE_CXX_FLAGS} -Wreorder -Wunused-parameter")
set(CMAKE_CXX_FLAGS "${CMAKE_CXX_FLAGS} -Wall -Wextra -Wno-unknown-pragmas")
set(CMAKE_CXX_FLAGS "${CMAKE_CXX_FLAGS} -frtti -fPIC")
set(CMAKE_CXX_FLAGS "${CMAKE_CXX_FLAGS} -Winline")
set(CMAKE_CXX_FLAGS "${CMAKE_CXX_FLAGS} -Wattributes")
set(CMAKE_CXX_FLAGS "${CMAKE_CXX_FLAGS} -Wdeprecated-copy")

# Debugging flags.
# https://code.visualstudio.com/docs/cpp/faq-cpp#_how-do-i-enable-debug-symbols
set(CMAKE_C_FLAGS_DEBUG "${CMAKE_C_FLAGS_DEBUG} -DDEBUG_SAFE_MODE -g")
set(CMAKE_CXX_FLAGS_DEBUG "${CMAKE_CXX_FLAGS_DEBUG} -DDEBUG_SAFE_MODE -g")
set(CMAKE_C_FLAGS_RELEASE "${CMAKE_C_FLAGS_RELEASE} -DNDEBUG -O2")
set(CMAKE_CXX_FLAGS_RELEASE "${CMAKE_CXX_FLAGS_RELEASE} -DNDEBUG -O2")

# Custom flags.
set(CMAKE_C_FLAGS_DEBUG "${CMAKE_C_FLAGS_DEBUG} -DHAS_FMT -DHAS_GTEST -DHAS_BENCHMARK -DHAS_NLOHMANN_JSON -DHAS_ROCKSDB -DHAS_LEVELDB -DHAS_WIREDTIGER -DHAS_LMDB -DHAS_UKV")
set(CMAKE_C_FLAGS_RELEASE "${CMAKE_C_FLAGS_RELEASE} -DHAS_FMT -DHAS_GTEST -DHAS_BENCHMARK -DHAS_NLOHMANN_JSON -DHAS_ROCKSDB -DHAS_LEVELDB -DHAS_WIREDTIGER -DHAS_LMDB -DHAS_UKV")
set(CMAKE_CXX_FLAGS_DEBUG "${CMAKE_CXX_FLAGS_DEBUG} -DHAS_FMT -DHAS_GTEST -DHAS_BENCHMARK -DHAS_NLOHMANN_JSON -DHAS_ROCKSDB -DHAS_LEVELDB -DHAS_WIREDTIGER -DHAS_LMDB -DHAS_UKV")
set(CMAKE_CXX_FLAGS_RELEASE "${CMAKE_CXX_FLAGS_RELEASE} -DHAS_FMT -DHAS_GTEST -DHAS_BENCHMARK -DHAS_NLOHMANN_JSON -DHAS_ROCKSDB -DHAS_LEVELDB -DHAS_WIREDTIGER -DHAS_LMDB -DHAS_UKV")

if(${CMAKE_SYSTEM_PROCESSOR} MATCHES "aarch64")
  message("- Enabling SIMD for ARM")
else()
  set(CMAKE_C_FLAGS "${CMAKE_C_FLAGS} ")
  set(CMAKE_CXX_FLAGS "${CMAKE_CXX_FLAGS} ")
endif()

set(CMAKE_C_FLAGS "${CMAKE_C_FLAGS} ")
set(CMAKE_CXX_FLAGS "${CMAKE_CXX_FLAGS} ")

# Compiler-specific flags.
if (CMAKE_CXX_COMPILER_ID STREQUAL "Clang")
  set(CMAKE_CXX_FLAGS_RELEASE "${CMAKE_CXX_FLAGS_RELEASE} -fstrict-vtable-pointers")
  set(CMAKE_CXX_FLAGS "${CMAKE_CXX_FLAGS} -ferror-limit=1")
  # Riscky Performance Optimization, that require tuning.
  set(CMAKE_CXX_FLAGS_RELEASE "${CMAKE_CXX_FLAGS_RELEASE} -momit-leaf-frame-pointer")
  set(CMAKE_CXX_FLAGS_RELEASE "${CMAKE_CXX_FLAGS_RELEASE} -funsafe-math-optimizations")
  set(CMAKE_CXX_FLAGS_RELEASE "${CMAKE_CXX_FLAGS_RELEASE} -fno-omit-frame-pointer")
elseif (CMAKE_CXX_COMPILER_ID STREQUAL "GNU")
  set(CMAKE_CXX_FLAGS "${CMAKE_CXX_FLAGS} -fmax-errors=1")  
elseif (CMAKE_CXX_COMPILER_ID STREQUAL "Intel")
elseif (CMAKE_CXX_COMPILER_ID STREQUAL "MSVC")
else ()
  message(STATUS "Unknown CMAKE_CXX_COMPILER_ID: ${CMAKE_CXX_COMPILER_ID}")
endif()

include("${CMAKE_MODULE_PATH}/rocksdb.cmake")
include("${CMAKE_MODULE_PATH}/leveldb.cmake")
include("${CMAKE_MODULE_PATH}/wiredtiger.cmake")
include("${CMAKE_MODULE_PATH}/ukv.cmake")

set(CXX_TARGET_LINK_LIBRARIES rocksdb leveldb wiredtiger ukv)
set(CXX_TARGET_LINK_LIBRARIES_WITH_FLAGS z uring)

include(${CMAKE_MODULE_PATH}/conanbuildinfo.cmake)
conan_basic_setup()

set(CMAKE_THREAD_LIBS_INIT "-lpthread")
set(CMAKE_HAVE_THREADS_LIBRARY 1)
set(CMAKE_USE_WIN32_THREADS_INIT 0)
set(CMAKE_USE_PTHREADS_INIT 1)
set(THREADS_PREFER_PTHREAD_FLAG ON)
find_package(Threads REQUIRED)

#######################################################################################################################
# Build tests benchmarks
#######################################################################################################################

add_executable(ucsb_bench ./src/bench.cxx)
target_link_libraries(ucsb_bench${ARTIFACT_SUFFIX} 
  ${CXX_TARGET_LINK_LIBRARIES}
  ${PKG_PACKAGES_LIBRARIES}
  ${CONAN_LIBS}
  ${CMAKE_DL_LIBS}
  ${CXX_TARGET_LINK_LIBRARIES_WITH_FLAGS}
<<<<<<< HEAD
  -fsanitize=address # Temp solution, wating for Darvin
=======
>>>>>>> 77ace8eb
)<|MERGE_RESOLUTION|>--- conflicted
+++ resolved
@@ -144,8 +144,4 @@
   ${CONAN_LIBS}
   ${CMAKE_DL_LIBS}
   ${CXX_TARGET_LINK_LIBRARIES_WITH_FLAGS}
-<<<<<<< HEAD
-  -fsanitize=address # Temp solution, wating for Darvin
-=======
->>>>>>> 77ace8eb
 )