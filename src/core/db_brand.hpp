#pragma once

#include "src/core/types.hpp"
#include "src/core/db.hpp"

// #include "src/rocksdb/rocksdb.hpp"
#include "src/mongodb/mongodb.hpp"
#include "src/leveldb/leveldb.hpp"
#include "src/wiredtiger/wiredtiger.hpp"
#include "src/lmdb/lmdb.hpp"
#include "src/redis/redis.hpp"

namespace ucsb
{

    enum class db_brand_t
    {
        unknown_k,
        rocksdb_k,
        mongodb_k,
        leveldb_k,
        wiredtiger_k,
        lmdb_k,
    };

<<<<<<< HEAD
    rocksdb_k,
    leveldb_k,
    wiredtiger_k,
    lmdb_k,
    redis_k,
};


inline std::shared_ptr<db_t> make_db(db_brand_t db_brand, bool transactional) {
    if (transactional) {
        switch (db_brand) {
        case db_brand_t::rocksdb_k: return std::make_shared<facebook::rocksdb_t>(facebook::db_mode_t::transactional_k);
        default: break;
        }
    }
    else {
        switch (db_brand) {
        case db_brand_t::rocksdb_k: return std::make_shared<facebook::rocksdb_t>(facebook::db_mode_t::regular_k);
        case db_brand_t::leveldb_k: return std::make_shared<google::leveldb_t>();
        case db_brand_t::wiredtiger_k: return std::make_shared<mongodb::wiredtiger_t>();
        case db_brand_t::lmdb_k: return std::make_shared<symas::lmdb_t>();
        case db_brand_t::redis_k: return std::make_shared<redis::redis_t>();
        default: break;
=======
    inline std::shared_ptr<db_t> make_db(db_brand_t db_brand, bool transactional)
    {
        if (transactional)
        {
            switch (db_brand)
            {
            // case db_brand_t::rocksdb_k:
            //     return std::make_shared<facebook::rocksdb_t>(facebook::db_mode_t::transactional_k);
            default:
                break;
            }
        }
        else
        {
            switch (db_brand)
            {
            // case db_brand_t::rocksdb_k:
            //     return std::make_shared<facebook::rocksdb_t>(facebook::db_mode_t::regular_k);
            case db_brand_t::mongodb_k:
                return std::make_shared<mongo::mongodb_t>();
            case db_brand_t::leveldb_k:
                return std::make_shared<google::leveldb_t>();
            case db_brand_t::wiredtiger_k:
                return std::make_shared<mongodb::wiredtiger_t>();
            case db_brand_t::lmdb_k:
                return std::make_shared<symas::lmdb_t>();
            default:
                break;
            }
>>>>>>> 14962e3d
        }
        return {};
    }

<<<<<<< HEAD
inline db_brand_t parse_db_brand(std::string const& name) {
    if (name == "rocksdb")
        return db_brand_t::rocksdb_k;
    if (name == "leveldb")
        return db_brand_t::leveldb_k;
    if (name == "wiredtiger")
        return db_brand_t::wiredtiger_k;
    if (name == "lmdb")
        return db_brand_t::lmdb_k;
    if (name == "redis")
        return db_brand_t::redis_k;
    return db_brand_t::unknown_k;
}
=======
    inline db_brand_t parse_db_brand(std::string const &name)
    {
        if (name == "rocksdb")
            return db_brand_t::rocksdb_k;
        if (name == "mongodb")
            return db_brand_t::mongodb_k;
        if (name == "leveldb")
            return db_brand_t::leveldb_k;
        if (name == "wiredtiger")
            return db_brand_t::wiredtiger_k;
        if (name == "lmdb")
            return db_brand_t::lmdb_k;
        return db_brand_t::unknown_k;
    }
>>>>>>> 14962e3d

} // namespace ucsb<|MERGE_RESOLUTION|>--- conflicted
+++ resolved
@@ -21,16 +21,8 @@
         leveldb_k,
         wiredtiger_k,
         lmdb_k,
+        redis_k,
     };
-
-<<<<<<< HEAD
-    rocksdb_k,
-    leveldb_k,
-    wiredtiger_k,
-    lmdb_k,
-    redis_k,
-};
-
 
 inline std::shared_ptr<db_t> make_db(db_brand_t db_brand, bool transactional) {
     if (transactional) {
@@ -41,51 +33,22 @@
     }
     else {
         switch (db_brand) {
+        case db_brand_t::mongodb_k: return std::make_shared<mongo::mongodb_t>();
         case db_brand_t::rocksdb_k: return std::make_shared<facebook::rocksdb_t>(facebook::db_mode_t::regular_k);
         case db_brand_t::leveldb_k: return std::make_shared<google::leveldb_t>();
         case db_brand_t::wiredtiger_k: return std::make_shared<mongodb::wiredtiger_t>();
         case db_brand_t::lmdb_k: return std::make_shared<symas::lmdb_t>();
         case db_brand_t::redis_k: return std::make_shared<redis::redis_t>();
         default: break;
-=======
-    inline std::shared_ptr<db_t> make_db(db_brand_t db_brand, bool transactional)
-    {
-        if (transactional)
-        {
-            switch (db_brand)
-            {
-            // case db_brand_t::rocksdb_k:
-            //     return std::make_shared<facebook::rocksdb_t>(facebook::db_mode_t::transactional_k);
-            default:
-                break;
-            }
-        }
-        else
-        {
-            switch (db_brand)
-            {
-            // case db_brand_t::rocksdb_k:
-            //     return std::make_shared<facebook::rocksdb_t>(facebook::db_mode_t::regular_k);
-            case db_brand_t::mongodb_k:
-                return std::make_shared<mongo::mongodb_t>();
-            case db_brand_t::leveldb_k:
-                return std::make_shared<google::leveldb_t>();
-            case db_brand_t::wiredtiger_k:
-                return std::make_shared<mongodb::wiredtiger_t>();
-            case db_brand_t::lmdb_k:
-                return std::make_shared<symas::lmdb_t>();
-            default:
-                break;
-            }
->>>>>>> 14962e3d
         }
         return {};
     }
 
-<<<<<<< HEAD
 inline db_brand_t parse_db_brand(std::string const& name) {
     if (name == "rocksdb")
         return db_brand_t::rocksdb_k;
+    if (name == "mongodb")
+        return db_brand_t::mongodb_k;
     if (name == "leveldb")
         return db_brand_t::leveldb_k;
     if (name == "wiredtiger")
@@ -96,21 +59,5 @@
         return db_brand_t::redis_k;
     return db_brand_t::unknown_k;
 }
-=======
-    inline db_brand_t parse_db_brand(std::string const &name)
-    {
-        if (name == "rocksdb")
-            return db_brand_t::rocksdb_k;
-        if (name == "mongodb")
-            return db_brand_t::mongodb_k;
-        if (name == "leveldb")
-            return db_brand_t::leveldb_k;
-        if (name == "wiredtiger")
-            return db_brand_t::wiredtiger_k;
-        if (name == "lmdb")
-            return db_brand_t::lmdb_k;
-        return db_brand_t::unknown_k;
-    }
->>>>>>> 14962e3d
 
 } // namespace ucsb