--- conflicted
+++ resolved
@@ -7,10 +7,7 @@
 #include "src/leveldb/leveldb.hpp"
 #include "src/wiredtiger/wiredtiger.hpp"
 #include "src/lmdb/lmdb.hpp"
-<<<<<<< HEAD
-=======
 #include "src/ukv/ukv.hpp"
->>>>>>> 279a1156
 #include "src/mongodb/mongodb.hpp"
 #include "src/redis/redis.hpp"
 
@@ -25,10 +22,7 @@
     lmdb_k,
     mongodb_k,
     redis_k,
-<<<<<<< HEAD
-=======
     ukv_k,
->>>>>>> 279a1156
 };
 
 std::shared_ptr<db_t> make_db(db_brand_t db_brand, bool transactional) {
@@ -47,10 +41,7 @@
         case db_brand_t::lmdb_k: return std::make_shared<symas::lmdb_t>();
         case db_brand_t::mongodb_k: return std::make_shared<mongo::mongodb_t>();
         case db_brand_t::redis_k: return std::make_shared<redis::redis_t>();
-<<<<<<< HEAD
-=======
         case db_brand_t::ukv_k: return std::make_shared<ukv::ukv_t>();
->>>>>>> 279a1156
         default: break;
         }
     }
@@ -70,11 +61,8 @@
         return db_brand_t::mongodb_k;
     if (name == "redis")
         return db_brand_t::redis_k;
-<<<<<<< HEAD
-=======
     if (name == "ukv")
         return db_brand_t::ukv_k;
->>>>>>> 279a1156
     return db_brand_t::unknown_k;
 }
 
