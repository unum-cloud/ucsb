--- conflicted
+++ resolved
@@ -80,11 +80,6 @@
     std::unique_ptr<sw::redis::Redis> redis_;
     sw::redis::ConnectionOptions connection_options_;
     sw::redis::ConnectionPoolOptions connection_pool_options_;
-<<<<<<< HEAD
-    fs::path config_path_;
-    fs::path main_dir_path_;
-=======
->>>>>>> 279a1156
     bool is_opened_ = false;
 };
 
@@ -130,18 +125,11 @@
 
 void redis_t::set_config(fs::path const& config_path,
                          fs::path const& main_dir_path,
-<<<<<<< HEAD
-                         [[maybe_unused]] std::vector<fs::path> const& storage_dir_paths,
-                         [[maybe_unused]] db_hints_t const& hints) {
-    config_path_ = config_path;
-    main_dir_path_ = main_dir_path;
-=======
                          std::vector<fs::path> const& storage_dir_paths,
                          [[maybe_unused]] db_hints_t const& hints) {
     config_path_ = config_path;
     main_dir_path_ = main_dir_path;
     storage_dir_paths_ = storage_dir_paths;
->>>>>>> 279a1156
 }
 
 bool redis_t::open() {
@@ -163,11 +151,6 @@
 }
 
 bool redis_t::close() { return true; }
-<<<<<<< HEAD
-
-void redis_t::destroy() {}
-=======
->>>>>>> 279a1156
 
 operation_result_t redis_t::upsert(key_t key, value_spanc_t value) {
     auto status = (*redis_).hset("hash", to_string_view(key), to_string_view(value.data(), value.size()));
@@ -292,19 +275,12 @@
     return {0, operation_status_t::not_implemented_k};
 }
 
-<<<<<<< HEAD
+std::string redis_t::info() { return {}; }
+
 void redis_t::flush() {}
 
 size_t redis_t::size_on_disk() const { return 0; }
 
-=======
-std::string redis_t::info() { return {}; }
-
-void redis_t::flush() {}
-
-size_t redis_t::size_on_disk() const { return 0; }
-
->>>>>>> 279a1156
 std::unique_ptr<transaction_t> redis_t::create_transaction() { return {}; }
 
 } // namespace ucsb::redis