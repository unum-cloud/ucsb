#include <atomic>
#include <memory>
#include <string>
#include <vector>

#include <fmt/format.h>
#include <fmt/chrono.h>
#include <benchmark/benchmark.h>

#include <nlohmann/json.hpp>
#include <argparse/argparse.hpp>

#include "src/core/timer.hpp"
#include "src/core/types.hpp"
#include "src/core/settings.hpp"
#include "src/core/profiler.hpp"
#include "src/core/db.hpp"
#include "src/core/workload.hpp"
#include "src/core/worker.hpp"
#include "src/core/db_brand.hpp"
#include "src/core/db_hint.hpp"
#include "src/core/distribution.hpp"
#include "src/core/operation.hpp"
#include "src/core/exception.hpp"
#include "src/core/printable.hpp"
#include "src/core/results.hpp"
#include "src/core/threads_fence.hpp"

namespace bm = benchmark;
using namespace ucsb;

using operation_chooser_ptr_t = std::unique_ptr<operation_chooser_t>;

void parse_and_validate_args(int argc, char* argv[], settings_t& settings) {

    argparse::ArgumentParser program(argv[0]);
    program.add_argument("-db", "--db-name").required().help("Database name");
    program.add_argument("-cfg", "--config-path").required().help("Database configuration file path");
    program.add_argument("-wl", "--workload-path").required().help("Workloads file path");
    program.add_argument("-t", "--transaction").default_value(false).implicit_value(true).help("Transactional");
    program.add_argument("-res", "--results-path").required().help("Results file path");
    program.add_argument("-md", "--main-dir").required().help("Database main directory path");
    program.add_argument("-sd", "--storage-dirs")
        .default_value(std::string(""))
        .help("Database storage directory paths");
<<<<<<< HEAD
    program.add_argument("-fl", "--filter").required().help("Workloads filter");
    program.add_argument("-th", "--threads").required().default_value(1).help("Threads count");
=======
    program.add_argument("-fl", "--filter").default_value(std::string("")).help("Workloads filter");
    program.add_argument("-th", "--threads").default_value(std::string("1")).help("Threads count");
>>>>>>> 279a1156

    program.parse_known_args(argc, argv);

    settings.db_name = program.get("db-name");
    settings.db_config_file_path = program.get("config-path");
    settings.workloads_file_path = program.get("workload-path");
    settings.transactional = program.get<bool>("transaction");
    settings.results_file_path = program.get("results-path");
    settings.threads_count = std::stoi(program.get("threads"));
    settings.workload_filter = program.get("filter");

    auto path = program.get("main-dir");
    if (!path.empty() && path.back() != '/')
        path.push_back('/');
    settings.db_main_dir_path = path;

    settings.db_storage_dir_paths.clear();
    std::string str_dir_paths = program.get("storage-dirs");
    auto dir_paths = split(str_dir_paths, ',');
    for (auto& dir_path : dir_paths) {
        if (!dir_path.empty() && dir_path.back() != '/')
            dir_path.push_back('/');
        settings.db_storage_dir_paths.push_back(dir_path);
    }

    if (settings.threads_count == 0) {
        fmt::print("Zero threads count specified\n");
        exit(1);
    }
}

inline void register_section(std::string const& name) {
    bm::RegisterBenchmark(name.c_str(), [=](bm::State& s) {
        for (auto _ : s)
            ;
    });
}

std::string section_name(settings_t const& settings, workloads_t const& workloads, std::string const& db_info) {

    std::vector<std::string> infos;
    if (settings.transactional)
        infos.push_back("transactional");

    if (!workloads.empty()) {
        size_t db_size = workloads.front().db_records_count * workloads.front().value_length;
        infos.push_back(fmt::format("size: {}", printable_bytes_t {db_size}));
    }

    infos.push_back(fmt::format("threads: {}", settings.threads_count));
    infos.push_back(fmt::format("disks: {}", std::max(size_t(1), settings.db_storage_dir_paths.size())));

    if (!db_info.empty())
        infos.push_back(fmt::format("info: {}", db_info));

    std::string info = fmt::format("{}", fmt::join(infos, " | "));
    return fmt::format("{} [{}]", settings.db_name, info);
}

template <typename func_at>
inline void register_benchmark(std::string const& name, size_t threads_count, func_at func) {
    bm::RegisterBenchmark(name.c_str(), func)
        ->Threads(threads_count)
        ->Unit(bm::kMicrosecond)
        ->UseRealTime()
        ->Repetitions(1)
        ->Iterations(1);
}

void run_benchmarks(int argc, char* argv[], std::string const& results_file_path) {
    (void)argc;

    int bm_argc = 4;
    char* bm_argv[4];
    std::string arg0(argv[0]);
    bm_argv[0] = const_cast<char*>(arg0.c_str());

    std::string arg1("--benchmark_format=console");
    bm_argv[1] = const_cast<char*>(arg1.c_str());

    std::string arg2(fmt::format("--benchmark_out={}", results_file_path.c_str()));
    bm_argv[2] = const_cast<char*>(arg2.c_str());

    std::string arg3("--benchmark_out_format=json");
    bm_argv[3] = const_cast<char*>(arg3.c_str());

    bm::Initialize(&bm_argc, bm_argv);
    if (bm::ReportUnrecognizedArguments(bm_argc, bm_argv)) {
        fmt::print("GoogleBM: Invalid Input Arguments\n");
        return;
    }

    benchmark::RunSpecifiedBenchmarks();
}

void validate_workload(workload_t const& workload, [[maybe_unused]] size_t threads_count) {

    assert(threads_count > 0);
    assert(!workload.name.empty());
    assert(workload.db_records_count > 0);
    assert(workload.db_operations_count > 0);

    float proportion = 0;
    proportion += workload.upsert_proportion;
    proportion += workload.update_proportion;
    proportion += workload.remove_proportion;
    proportion += workload.read_proportion;
    proportion += workload.read_modify_write_proportion;
    proportion += workload.batch_upsert_proportion;
    proportion += workload.batch_read_proportion;
    proportion += workload.bulk_load_proportion;
    proportion += workload.range_select_proportion;
    proportion += workload.scan_proportion;
    assert(proportion > 0.0 && proportion <= 1.0);

    assert(workload.value_length > 0);

    assert(workload.key_dist != distribution_kind_t::unknown_k);

    assert(workload.batch_upsert_proportion == 0.0 ||
           (workload.batch_upsert_proportion > 0.0 && workload.batch_upsert_min_length > 0));
    assert(workload.batch_upsert_min_length <= workload.batch_upsert_max_length);
    assert(workload.batch_upsert_max_length <= workload.db_records_count / threads_count);

    assert(workload.batch_read_proportion == 0.0 ||
           (workload.batch_read_proportion > 0.0 && workload.batch_read_min_length > 0));
    assert(workload.batch_read_min_length <= workload.batch_read_max_length);
    assert(workload.batch_read_max_length <= workload.db_records_count / threads_count);

    assert(workload.bulk_load_proportion == 0.0 ||
           (workload.bulk_load_proportion > 0.0 && workload.bulk_load_min_length > 0));
    assert(workload.bulk_load_min_length <= workload.bulk_load_max_length);
    assert(workload.bulk_load_max_length <= workload.db_records_count / threads_count);

    assert(workload.range_select_proportion == 0.0 ||
           (workload.range_select_proportion > 0.0 && workload.range_select_min_length > 0));
    assert(workload.range_select_min_length <= workload.range_select_max_length);
    assert(workload.range_select_max_length <= workload.db_records_count / threads_count);
}

workloads_t filter_workloads(workloads_t const& workloads, std::string const& filter) {
    if (filter.empty())
        return workloads;

    // Note: It keeps order as mentioned in filter
    workloads_t filtered_workloads;
    std::vector<std::string> tokens = split(filter, ',');
    for (auto const& token : tokens) {
        for (auto const& workload : workloads) {
            if (workload.name == token)
                filtered_workloads.push_back(workload);
        }
    }

    return filtered_workloads;
}

std::vector<workload_t> split_workload_into_threads(workload_t const& workload, size_t threads_count) {
    std::vector<workload_t> workloads;
    workloads.reserve(threads_count);

    auto records_count_per_thread = workload.db_records_count / threads_count;
    auto operations_count_per_thread = workload.db_operations_count / threads_count;
    auto leftover_records_count = workload.db_records_count % threads_count;
    auto leftover_operations_count = workload.db_operations_count % threads_count;

    auto start_key = workload.start_key;
    for (size_t idx = 0; idx < threads_count; ++idx) {
        workload_t thread_workload = workload;
        thread_workload.records_count = records_count_per_thread + bool(leftover_records_count);
        thread_workload.operations_count = operations_count_per_thread + bool(leftover_operations_count);
        thread_workload.operations_count = std::max(size_t(1), thread_workload.operations_count);
        thread_workload.start_key = start_key;
        workloads.push_back(thread_workload);

        leftover_records_count -= bool(leftover_records_count);
        leftover_operations_count -= bool(leftover_operations_count);

        if (workload.upsert_proportion == 1.0 || workload.batch_upsert_proportion == 1.0 ||
            workload.bulk_load_proportion == 1.0) {
            size_t new_records_count =
                bool(workload.upsert_proportion) * thread_workload.operations_count +
                bool(workload.bulk_load_proportion) * thread_workload.operations_count * workload.bulk_load_max_length +
                bool(workload.batch_upsert_proportion) * thread_workload.operations_count *
                    workload.batch_upsert_max_length;
            start_key += new_records_count;
        }
        else
            start_key += workloads.back().records_count;
    }

    return workloads;
}

db_hints_t make_hints(workloads_t const& workloads) {
    db_hints_t hints {0, 0};
    if (!workloads.empty()) {
        hints.records_count = workloads.front().db_records_count;
        hints.value_length = workloads.front().value_length;
    }
    return hints;
}

operation_chooser_ptr_t create_operation_chooser(workload_t const& workload) {
    operation_chooser_ptr_t chooser = std::make_unique<operation_chooser_t>();
    chooser->add(operation_kind_t::upsert_k, workload.upsert_proportion);
    chooser->add(operation_kind_t::update_k, workload.update_proportion);
    chooser->add(operation_kind_t::remove_k, workload.remove_proportion);
    chooser->add(operation_kind_t::read_k, workload.read_proportion);
    chooser->add(operation_kind_t::read_modify_write_k, workload.read_modify_write_proportion);
    chooser->add(operation_kind_t::batch_upsert_k, workload.batch_upsert_proportion);
    chooser->add(operation_kind_t::batch_read_k, workload.batch_read_proportion);
    chooser->add(operation_kind_t::bulk_load_k, workload.bulk_load_proportion);
    chooser->add(operation_kind_t::range_select_k, workload.range_select_proportion);
    chooser->add(operation_kind_t::scan_k, workload.scan_proportion);
    return chooser;
}

struct progress_t {
    size_t entries_touched = 0;
    size_t bytes_processed = 0;

    size_t done_iterations = 0;
    size_t failed_iterations = 0;
    size_t last_printed_iterations = 0;
    size_t total_iterations = 0;

    static void print_db_open() {
        fmt::print("\33[2K\r");
        fmt::print("Opening DB...\r");
        fflush(stdout);
    }

    static void print_db_close() {
        fmt::print("\33[2K\r");
        fmt::print("Closing DB...\r");
        fflush(stdout);
    }

    static void print_db_flush() {
        fmt::print("\33[2K\r");
        fmt::print("Flushing DB...\r");
        fflush(stdout);
    }

    void print_start(std::string const& bench_name) {
        fmt::print("\33[2K\r");
        fmt::print("{}: {:.2f}%\r", bench_name, 0.0);
        fflush(stdout);
    }

    void print_end() {
        fmt::print("\33[2K\r");
        fmt::print("Completed\r");
        fflush(stdout);
    }

    bool is_time_to_print() {
        auto print_iterations_step = std::max(size_t(0.05 * total_iterations), size_t(1));
        auto done_its = atomic_load(done_iterations);
        return done_its - atomic_load(last_printed_iterations) >= print_iterations_step || done_its == total_iterations;
    }

    void print(std::string const& bench_name, elapsed_time_t operations_elapsed_time, elapsed_time_t elapsed_time) {

        atomic_store(last_printed_iterations, done_iterations);

        auto done_percent = 100.f * done_iterations / total_iterations;
        auto fails_percent = failed_iterations * 100.0 / done_iterations;
        auto ops_per_second = entries_touched / operations_elapsed_time.count();
        auto remaining = (elapsed_time.count() / done_percent) * (100.f - done_percent);

        fmt::print("\33[2K\r");
        fmt::print("{}: {:.2f}% [{}/s, fails: {:.2f}%, elapsed: {:%Hh:%Mm:%Ss}, remaining: {:%Hh:%Mm:%Ss}]\r",
                   bench_name,
                   done_percent,
                   printable_float_t {ops_per_second},
                   fails_percent,
                   std::chrono::seconds(size_t(elapsed_time.count())),
                   std::chrono::seconds(size_t(remaining)));
        fflush(stdout);
    }

    void clear() {
        failed_iterations = 0;
        entries_touched = 0;
        bytes_processed = 0;
        done_iterations = 0;
        last_printed_iterations = 0;
        total_iterations = 0;
    }
};

void bench(bm::State& state, workload_t const& workload, db_t& db, data_accessor_t& data_accessor) {

    // Bench components
    auto chooser = create_operation_chooser(workload);
    ucsb::timer_t timer(state);
    worker_t worker(workload, data_accessor, timer);
    std::atomic_bool do_flash = true;

    // Monitoring
    cpu_profiler_t cpu_prof;    // Only one thread profiles
    mem_profiler_t mem_prof;    // Only one thread profiles
    static progress_t progress; // Shared between threads

    // Bench initialization
    atomic_add_fetch(progress.total_iterations, workload.operations_count);
    if (state.thread_index() == 0) {
        cpu_prof.start();
        mem_prof.start();
        progress.print_start(workload.name);
    }

    // Bench
    timer.start();
    while (state.KeepRunningBatch(workload.operations_count)) {
        size_t thread_iterations = workload.operations_count;
        while (thread_iterations) {
            // Do operation
            operation_result_t result;
            auto operation = chooser->choose();
            switch (operation) {
            case operation_kind_t::upsert_k: result = worker.do_upsert(); break;
            case operation_kind_t::update_k: result = worker.do_update(); break;
            case operation_kind_t::remove_k: result = worker.do_remove(); break;
            case operation_kind_t::read_k: result = worker.do_read(); break;
            case operation_kind_t::read_modify_write_k: result = worker.do_read_modify_write(); break;
            case operation_kind_t::batch_upsert_k: result = worker.do_batch_upsert(); break;
            case operation_kind_t::batch_read_k: result = worker.do_batch_read(); break;
            case operation_kind_t::bulk_load_k: result = worker.do_bulk_load(); break;
            case operation_kind_t::range_select_k: result = worker.do_range_select(); break;
            case operation_kind_t::scan_k: result = worker.do_scan(); break;
            default: throw exception_t("Unknown operation"); break;
            }

            // Update progress
            bool success = result.status == operation_status_t::ok_k;
            auto bytes_processed = size_t(success) * workload.value_length * result.entries_touched;
            atomic_add_fetch(progress.entries_touched, size_t(success) * result.entries_touched);
            atomic_add_fetch(progress.failed_iterations, size_t(!success));
            atomic_add_fetch(progress.bytes_processed, bytes_processed);
            auto done_iterations = atomic_add_fetch(progress.done_iterations, size_t(1));

            if (progress.is_time_to_print())
                progress.print(workload.name, timer.operations_elapsed_time(), timer.elapsed_time());

            // Last thread flushes the DB
            bool only_once = true;
            bool is_last_iteration = done_iterations == progress.total_iterations;
            if (is_last_iteration && do_flash.compare_exchange_weak(only_once, false)) {
                progress_t::print_db_flush();
                db.flush();
            }

            --thread_iterations;
        }
    }
    timer.stop();

    // clang-format off

    // Conclusion
    if (state.thread_index() == 0) {
        progress.print_end();
        cpu_prof.stop();
        mem_prof.stop();

        state.SetBytesProcessed(progress.bytes_processed);
        state.counters["fails,%"] = bm::Counter(progress.failed_iterations * 100.0 / progress.done_iterations);
        state.counters["operations/s"] = bm::Counter(progress.entries_touched, bm::Counter::kIsRate);
        state.counters["cpu_max,%"] = bm::Counter(cpu_prof.percent().max);
        state.counters["cpu_avg,%"] = bm::Counter(cpu_prof.percent().avg);
        state.counters["mem_max(rss),bytes"] = bm::Counter(mem_prof.rss().max, bm::Counter::kDefaults, bm::Counter::kIs1024);
        state.counters["mem_avg(rss),bytes"] = bm::Counter(mem_prof.rss().avg, bm::Counter::kDefaults, bm::Counter::kIs1024);
        state.counters["mem_max(vm),bytes"] = bm::Counter(mem_prof.vm().max, bm::Counter::kDefaults, bm::Counter::kIs1024);
        state.counters["mem_avg(vm),bytes"] = bm::Counter(mem_prof.vm().avg, bm::Counter::kDefaults, bm::Counter::kIs1024);
        state.counters["processed,bytes"] = bm::Counter(progress.bytes_processed, bm::Counter::kDefaults, bm::Counter::kIs1024);
        state.counters["disk,bytes"] = bm::Counter(db.size_on_disk(), bm::Counter::kDefaults, bm::Counter::kIs1024);

        progress.clear();
    }

    // clang-format on
}

void bench(bm::State& state, workload_t const& workload, db_t& db, bool transactional, threads_fence_t& fence) {

    if (state.thread_index() == 0) {
        progress_t::print_db_open();
        if (!db.open())
            throw exception_t("Failed to open DB");
    }
    fence.sync();

    if (transactional) {
        auto transaction = db.create_transaction();
        if (!transaction)
            throw exception_t("Failed to create DB transaction");
        bench(state, workload, db, *transaction);
    }
    else
        bench(state, workload, db, db);

    fence.sync();
    if (state.thread_index() == 0) {
        progress_t::print_db_close();
        if (!db.close())
            throw exception_t("Failed to close DB");
    }
}

int main(int argc, char** argv) {

    try {
        // Setup settings
        settings_t settings;
        parse_and_validate_args(argc, argv, settings);

        // Resolve results paths
        fs::path final_results_file_path = settings.results_file_path;
        if (final_results_file_path.string().back() == '/')
            final_results_file_path = fmt::format("{}/{}.json",
                                                  final_results_file_path.parent_path().string(),
                                                  settings.workloads_file_path.filename().stem().string());
        fs::path in_progress_results_file_path = fmt::format("{}/{}_in_progress.json",
                                                             final_results_file_path.parent_path().string(),
                                                             final_results_file_path.filename().stem().string());
        // Remove if exists
        if (fs::exists(in_progress_results_file_path))
            fs::remove(in_progress_results_file_path);

        // Create directories
        std::error_code ec;
        if (!fs::exists(settings.db_main_dir_path)) {
            fs::create_directories(settings.db_main_dir_path, ec);
            if (ec) {
                fmt::print("Failed to create DB main directory. path: {}\n", settings.db_main_dir_path.string());
                return 1;
            }
        }
        if (!fs::exists(in_progress_results_file_path.parent_path())) {
            fs::create_directories(in_progress_results_file_path.parent_path(), ec);
            if (ec) {
                fmt::print("Failed to create results directory. path: {}\n",
                           in_progress_results_file_path.parent_path().string());
                return 1;
            }
        }
        for (auto const& dir_path : settings.db_storage_dir_paths) {
            if (!fs::exists(dir_path)) {
                fs::create_directories(dir_path, ec);
                if (ec) {
                    fmt::print("Failed to create DB storage directory. path: {}\n", dir_path.string());
                    return 1;
                }
            }
        }

        // Prepare workloads
        workloads_t workloads;
        if (!load(settings.workloads_file_path, workloads)) {
            fmt::print("Failed to load workloads. path: {}\n", settings.workloads_file_path.string());
            return 1;
        }
        if (workloads.empty()) {
            fmt::print("Workloads file is empty. path: {}\n", settings.workloads_file_path.string());
            return 1;
        }
        workloads = filter_workloads(workloads, settings.workload_filter);
        if (workloads.empty()) {
            fmt::print("Filter doesn't match any workload. filter: {}\n", settings.workload_filter);
            return 1;
        }
        std::vector<workloads_t> threads_workloads;
        for (auto const& workload : workloads) {
            validate_workload(workload, settings.threads_count);
            std::vector<workload_t> splitted_workloads = split_workload_into_threads(workload, settings.threads_count);
            threads_workloads.push_back(splitted_workloads);
        }

        // Setup DB
        db_brand_t db_brand = parse_db_brand(settings.db_name);
        std::shared_ptr<db_t> db = make_db(db_brand, settings.transactional);
        if (!db) {
            if (settings.transactional)
                fmt::print("Failed to create transactional DB: {}\n", settings.db_name);
            else
                fmt::print("Failed to create DB: {}\n", settings.db_name);
            return 1;
        }
        db->set_config(settings.db_config_file_path,
                       settings.db_main_dir_path,
                       settings.db_storage_dir_paths,
                       make_hints(workloads));

        threads_fence_t fence(settings.threads_count);

        // Register benchmarks
        register_section(section_name(settings, workloads, db->info()));
        for (auto const& splitted_workloads : threads_workloads) {
            std::string bench_name = splitted_workloads.front().name;
            register_benchmark(bench_name, settings.threads_count, [&](bm::State& state) {
                auto const& workload = splitted_workloads[state.thread_index()];
                bench(state, workload, *db, settings.transactional, fence);
            });
        }

        run_benchmarks(argc, argv, in_progress_results_file_path);

        merge_results(in_progress_results_file_path, final_results_file_path, settings.db_name);
        fs::remove(in_progress_results_file_path);
    }
    catch (exception_t const& ex) {
        fmt::print("ucsb exception: {}\n", ex.what());
    }
    catch (std::exception const& ex) {
        fmt::print("std exception: {}\n", ex.what());
    }
    catch (...) {
        fmt::print("Unknown exception was thrown\n");
    }

    return 0;
}<|MERGE_RESOLUTION|>--- conflicted
+++ resolved
@@ -43,13 +43,8 @@
     program.add_argument("-sd", "--storage-dirs")
         .default_value(std::string(""))
         .help("Database storage directory paths");
-<<<<<<< HEAD
-    program.add_argument("-fl", "--filter").required().help("Workloads filter");
-    program.add_argument("-th", "--threads").required().default_value(1).help("Threads count");
-=======
     program.add_argument("-fl", "--filter").default_value(std::string("")).help("Workloads filter");
     program.add_argument("-th", "--threads").default_value(std::string("1")).help("Threads count");
->>>>>>> 279a1156
 
     program.parse_known_args(argc, argv);
 
