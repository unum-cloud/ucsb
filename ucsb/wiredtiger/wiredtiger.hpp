--- conflicted
+++ resolved
@@ -198,7 +198,6 @@
 
 operation_result_t wiredtiger_t::batch_insert(keys_spanc_t keys, values_spanc_t values, value_lengths_spanc_t sizes) {
 
-<<<<<<< HEAD
     size_t offset = 0;
     for (size_t idx = 0; idx < keys.size(); ++idx) {
         cursor_->set_key(cursor_, &keys[idx]);
@@ -212,35 +211,6 @@
             return {0, operation_status_t::error_k};
         offset += sizes[idx];
     }
-=======
-    // Warnings:
-    //   DB must be empty
-    //   No other cursors while doing batch insert
-
-    if (cursor_) {
-        cursor_->close(cursor_);
-        cursor_ = nullptr;
-    }
-
-    if (batch_insert_cursor_ == nullptr) {
-        // Batch cursor will be closed in flush()
-        auto res = session_->open_cursor(session_, table_name_.c_str(), NULL, "bulk", &batch_insert_cursor_);
-        if (res)
-            return {0, operation_status_t::error_k};
-    }
-
-    size_t offset = 0;
-    for (size_t idx = 0; idx < keys.size(); ++idx) {
-        batch_insert_cursor_->set_key(batch_insert_cursor_, keys[idx]);
-        WT_ITEM db_value;
-        db_value.data = &values[offset];
-        db_value.size = sizes[idx];
-        batch_insert_cursor_->set_value(batch_insert_cursor_, &db_value);
-        batch_insert_cursor_->insert(batch_insert_cursor_);
-        offset += sizes[idx];
-    }
-
->>>>>>> 8ecb86b9
     return {keys.size(), operation_status_t::ok_k};
 }
 
@@ -267,7 +237,34 @@
 }
 
 operation_result_t wiredtiger_t::bulk_insert(keys_spanc_t keys, values_spanc_t values, value_lengths_spanc_t sizes) {
-    return {0, operation_status_t::not_implemented_k};
+    // Warnings:
+    //   DB must be empty
+    //   No other cursors while doing batch insert
+
+    if (cursor_) {
+        cursor_->close(cursor_);
+        cursor_ = nullptr;
+    }
+
+    if (batch_insert_cursor_ == nullptr) {
+        // Batch cursor will be closed in flush()
+        auto res = session_->open_cursor(session_, table_name_.c_str(), NULL, "bulk", &batch_insert_cursor_);
+        if (res)
+            return {0, operation_status_t::error_k};
+    }
+
+    size_t offset = 0;
+    for (size_t idx = 0; idx < keys.size(); ++idx) {
+        batch_insert_cursor_->set_key(batch_insert_cursor_, keys[idx]);
+        WT_ITEM db_value;
+        db_value.data = &values[offset];
+        db_value.size = sizes[idx];
+        batch_insert_cursor_->set_value(batch_insert_cursor_, &db_value);
+        batch_insert_cursor_->insert(batch_insert_cursor_);
+        offset += sizes[idx];
+    }
+
+    return {keys.size(), operation_status_t::ok_k};
 }
 
 operation_result_t wiredtiger_t::range_select(key_t key, size_t length, values_span_t values) const {
